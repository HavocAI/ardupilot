--- conflicted
+++ resolved
@@ -75,19 +75,17 @@
         CmdStop,
     };
 
-<<<<<<< HEAD
     enum MotorState {
         Stop,
         Running,
         ZeroPropDetected,
     } _motor_state;
-=======
+
     enum ComsState {
         Waiting,
         Running,
         Unhealthy,
     } _comsState;
->>>>>>> e231a946
 
     static AP_Ilmor *_singleton;
 
@@ -106,11 +104,8 @@
     uint8_t _trim_command_from_buttons;
     bool _trim_locked_out = true;
     uint32_t _last_wait_ms;
-<<<<<<< HEAD
     int32_t _last_rpm;
-=======
     uint32_t _last_com_wait_ms;
->>>>>>> e231a946
 
     struct run_state {
         run_state() :
