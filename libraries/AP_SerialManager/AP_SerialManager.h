--- conflicted
+++ resolved
@@ -85,11 +85,8 @@
         SerialProtocol_IMUOUT = 46,
         // Reserving Serial Protocol 47 for SerialProtocol_IQ
         SerialProtocol_PPP = 48,
-<<<<<<< HEAD
         SerialProtocol_IrisOrca = 49,
-=======
-        SerialProtocol_IBUS_Telem = 49,                // i-BUS telemetry data, ie via sensor port of FS-iA6B
->>>>>>> 2f9ff3ef
+        SerialProtocol_IBUS_Telem = 50,                // i-BUS telemetry data, ie via sensor port of FS-iA6B
         SerialProtocol_NumProtocols                    // must be the last value
     };
 
