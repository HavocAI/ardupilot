--- conflicted
+++ resolved
@@ -47,80 +47,6 @@
     // get singleton instance
     static AP_Torqeedo* get_singleton();
 
-<<<<<<< HEAD
-    // initialise driver
-    void init();
-
-    // consume incoming messages from motor, reply with latest motor speed
-    // runs in background thread
-    void thread_main();
-
-    // returns true if communicating with the motor
-    bool motor_healthy();
-
-    // run pre-arm check.  returns false on failure and fills in failure_msg
-    // any failure_msg returned will not include a prefix
-    bool pre_arm_checks(char *failure_msg, uint8_t failure_msg_len);
-
-    // report changes in error codes to user
-    void report_error_codes();
-
-    // clear motor errors
-    void clear_motor_error() { _motor_clear_error = true; }
-
-    // get latest battery status info.  returns true on success and populates arguments
-    bool get_batt_info(float &voltage, float &current_amps, float &temp_C, uint8_t &pct_remaining) const WARN_IF_UNUSED;
-    bool get_batt_capacity_Ah(uint16_t &amp_hours) const;
-
-    static const struct AP_Param::GroupInfo var_info[];
-
-private:
-
-    // message addresses
-    enum class MsgAddress : uint8_t {
-        BUS_MASTER = 0x00,
-        REMOTE1 = 0x14,
-        DISPLAY = 0x20,
-        MOTOR = 0x30,
-        BATTERY = 0x80
-    };
-
-    // Remote specific message ids
-    enum class RemoteMsgId : uint8_t {
-        INFO = 0x00,
-        REMOTE = 0x01,
-        SETUP = 0x02
-    };
-
-    // Display specific message ids
-    enum class DisplayMsgId : uint8_t {
-        INFO = 0x00,
-        SYSTEM_STATE = 0x41,
-        SYSTEM_SETUP = 0x42
-    };
-
-    // Motor specific message ids
-    enum class MotorMsgId : uint8_t {
-        INFO = 0x00,
-        STATUS = 0x01,
-        PARAM = 0x03,
-        CONFIG = 0x04,
-        DRIVE = 0x82
-    };
-
-    // Battery specific message ids
-    enum class BatteryMsgId : uint8_t {
-        INFO = 0x01,
-        STATUS = 0x04
-    };
-
-    enum class ParseState {
-        WAITING_FOR_HEADER = 0,
-        WAITING_FOR_FOOTER,
-    };
-
-=======
->>>>>>> 2f9ff3ef
     // TYPE parameter values
     enum class ConnectionType : uint8_t {
         TYPE_DISABLED = 0,
@@ -141,120 +67,6 @@
     bool enabled() const;
     bool enabled(uint8_t instance) const;
 
-<<<<<<< HEAD
-    // process a single byte received on serial port
-    // return true if a complete message has been received (the message will be held in _received_buff)
-    bool parse_byte(uint8_t b);
-
-    // process message held in _received_buff
-    void parse_message();
-
-    // returns true if it is safe to send a message
-    bool safe_to_send() const { return ((_send_delay_us == 0) && (_reply_wait_start_us == 0)); }
-
-    // set pin to enable sending a message
-    void send_start();
-
-    // check for timeout after sending a message and unset pin if required
-    void check_for_send_end();
-
-    // calculate delay required to allow message to be completely sent
-    uint32_t calc_send_delay_us(uint8_t num_bytes);
-
-    // record msgid of message to wait for and set timer for reply timeout handling
-    void set_expected_reply_msgid(uint8_t msg_id);
-
-    // check for timeout waiting for reply
-    void check_for_reply_timeout();
-
-    // mark reply received. should be called whenever a message is received regardless of whether we are actually waiting for a reply
-    void set_reply_received();
-
-    // send a message to the motor with the specified message contents
-    // msg_contents should not include the header, footer or CRC
-    // returns true on success
-    bool send_message(const uint8_t msg_contents[], uint8_t num_bytes);
-
-    // add a byte to a message buffer including adding the escape character (0xAE) if necessary
-    // this should only be used when adding the contents to the buffer, not the header and footer
-    // num_bytes is updated to the next free byte
-    bool add_byte_to_message(uint8_t byte_to_add, uint8_t msg_buff[], uint8_t msg_buff_size, uint8_t &num_bytes) const;
-
-    // send a motor speed command as a value from -1000 to +1000
-    // value is taken directly from SRV_Channel unless set_zero_speed is true
-    // (if set_zero_speed is true then the motor speed is set to zero)
-    void send_motor_speed_cmd(bool set_zero_speed = false);
-
-    // send request to motor to reply with a particular message
-    // msg_id can be INFO, STATUS or PARAM
-    void send_motor_msg_request(MotorMsgId msg_id);
-
-    // send request to battery to reply with a particular message
-    // msg_id can be STATUS
-    void send_battery_msg_request(BatteryMsgId msg_id);
-
-    // calculate the limited motor speed that is sent to the motors
-    // desired_motor_speed argument and returned value are in the range -1000 to 1000
-    int16_t calc_motor_speed_limited(int16_t desired_motor_speed);
-    int16_t get_motor_speed_limited() const { return (int16_t)_motor_speed_limited; }
-
-    // log TRQD message which holds high level status and latest desired motors peed
-    // force_logging should be true to immediately write log bypassing timing check to avoid spamming
-    void log_TRQD(bool force_logging);
-
-    // send ESC telemetry
-    void update_esc_telem(float rpm, float voltage, float current_amps, float esc_tempC, float motor_tempC);
-
-    // set the on/off pin to on momentarily to wake the motor or clear an error state
-    void press_on_off_button();
-
-    // parameters
-    AP_Enum<ConnectionType> _type;      // connector type used (0:disabled, 1:tiller connector, 2: motor connector)
-    AP_Int8 _pin_onoff;     // Pin number connected to Torqeedo's on/off pin. -1 to disable turning motor on/off from autopilot
-    AP_Int8 _pin_de;        // Pin number connected to RS485 to Serial converter's DE pin. -1 to disable sending commands to motor
-    AP_Int16 _options;      // options bitmask
-    AP_Int8 _motor_power;   // motor power (0 ~ 100).  only applied when using motor connection
-    AP_Float _slew_time;    // slew rate specified as the minimum number of seconds required to increase the throttle from 0 to 100%.  A value of zero disables the limit
-    AP_Float _dir_delay;    // direction change delay.  output will remain at zero for this many seconds when transitioning between forward and backwards rotation
-    AP_Int8 _auto_reset;    // whether to auto reset the motor if it goes into an error state (0:disabled, 1:enabled)
-    AP_Int8 _ext_batt;      // whether to use external battery (0:disabled, 1:enabled)
-
-    // members
-    AP_HAL::UARTDriver *_uart;      // serial port to communicate with motor
-    bool _initialised;              // true once driver has been initialised
-    bool _send_motor_speed;         // true if motor speed should be sent at next opportunity
-    int16_t _motor_speed_desired;   // desired motor speed (set from within update method)
-    uint32_t _last_send_motor_ms;   // system time (in millis) last motor speed command was sent (used for health reporting)
-    bool _motor_clear_error;        // true if the motor error should be cleared (sent in "Drive" message)
-    uint32_t _send_start_us;        // system time (in micros) when last message started being sent (used for timing to unset DE pin)
-    uint32_t _send_delay_us;        // delay (in micros) to allow bytes to be sent after which pin can be unset.  0 if not delaying
-
-    // motor speed limit variables
-    float _motor_speed_limited;     // limited desired motor speed. this value is actually sent to the motor
-    uint32_t _motor_speed_limited_ms; // system time that _motor_speed_limited was last updated
-    int8_t _dir_limit;              // acceptable directions for output to motor (+1 = positive OK, -1 = negative OK, 0 = either positive or negative OK)
-    uint32_t _motor_speed_zero_ms;  // system time that _motor_speed_limited reached zero.  0 if currently not zero
-
-    // health reporting
-    HAL_Semaphore _last_motor_healthy_sem;// semaphore protecting reading and updating of _last_send_motor_ms and _last_received_motor_ms
-    uint32_t _last_log_TRQD_ms;     // system time (in millis) that TRQD was last logged
-
-    // reset/wake
-    uint32_t _last_reset_ms;        // system time (in millis) since hard reset/wake button was last pressed
-
-    // message parsing members
-    ParseState _parse_state;        // current state of parsing
-    bool _parse_escape_received;    // true if the escape character has been received so we must XOR the next byte
-    uint32_t _parse_error_count;    // total number of parsing errors (for reporting)
-    uint32_t _parse_success_count;  // number of messages successfully parsed (for reporting)
-    uint8_t _received_buff[TORQEEDO_MESSAGE_LEN_MAX];   // characters received
-    uint8_t _received_buff_len;     // number of characters received
-    uint32_t _last_received_motor_ms;     // system time (in millis) that a motor message was successfully parsed (for health reporting)
-
-    // reply message handling
-    uint8_t _reply_msgid;           // replies expected msgid (reply often does not specify the msgid so we must record it)
-    uint32_t _reply_wait_start_us;  // system time that we started waiting for a reply message
-=======
     // returns true if all backends are communicating with the motor
     bool healthy();
     bool healthy(uint8_t instance);
@@ -265,7 +77,6 @@
 
     // clear motor errors
     void clear_motor_error();
->>>>>>> 2f9ff3ef
 
     // get latest battery status info.  returns true on success and populates arguments
     // instance is normally 0 or 1, if invalid instances are provided the first instance is used
@@ -283,85 +94,6 @@
     // return pointer to backend given an instance number
     AP_Torqeedo_Backend *get_instance(uint8_t instance) const;
 
-<<<<<<< HEAD
-    // Battery Status Flags
-    typedef union PACKED {
-        struct {
-            uint8_t discharge_channel    : 1;    // 0, discharge channel active
-            uint8_t charge_channel       : 1;    // 1, charge channel active
-            uint8_t ddch                 : 1;    // 2, deep discharge
-            uint8_t eod                  : 1;    // 3, end of discharge
-            uint8_t hi_stack             : 1;    // 4, battery on high side of serial connection
-        };
-        uint16_t value;
-    } BatteryStatusFlags;
-
-    // Battery Warning Flags
-    typedef union PACKED {
-        struct {
-            uint8_t warn_batt_overcurrent     : 1;    // 0, discharge current too high
-            uint8_t warn_batt_overcomplicate  : 1;    // 1, cell temp too high
-            uint8_t warn_overtemp_fet         : 1;    // 2, pcb/fet temp too high
-            uint8_t warn_undertemp_cell       : 1;    // 3, cell temp too low
-            uint8_t warn_eod                  : 1;    // 4, end of discharge
-            uint8_t warn_batt_off             : 1;    // 5, battery nearly empty
-            uint8_t warn_overcurrent_charge   : 1;    // 6, charge current too high
-            uint8_t warn_batt_overtemp_cell   : 1;    // 7, cell temp too high
-            uint8_t warn_batt_undertemp_cell  : 1;    // 8, cell temp too low
-            uint8_t warn_cells_unbalanced     : 1;    // 9, single voltage diff too big
-        };
-        uint16_t value;
-    } BatteryWarningFlags;
-
-    // Battery Error Flags
-    typedef union PACKED {
-        struct {
-            uint8_t err_batt_discharge_curr  : 1;    // 0, discharge current too high
-            uint8_t err_overtemp_cell        : 1;    // 1, cell temp too high
-            uint8_t err_overtemp_fet         : 1;    // 2, pcb/fet temp too high
-            uint8_t err_undertemp_cell       : 1;    // 3, cell temp too low
-            uint8_t err_eod                  : 1;    // 4, end of discharge
-            uint8_t err_batt_off             : 1;    // 5, battery nearly empty
-            uint8_t err_overcurrent          : 1;    // 6, charge current too high
-            uint8_t err_overtemp_batt_cell   : 1;    // 7, cell temp too high
-            uint8_t err_undertemp_batt_cel   : 1;    // 8, cell temp too low
-            uint8_t err_overvoltage          : 1;    // 9, charge voltage too high
-            uint8_t err_overcharge           : 1;    // 10, overcharge
-            uint8_t err_second_protection    : 1;    // 11, second level protection was activated
-            uint8_t err_electronic_err       : 1;    // 12, general electronic error
-            uint8_t err_no_pyro_fuse         : 1;    // 13, pyrofuse connection lost
-            uint8_t err_leak_current         : 1;    // 14, water sensor
-            uint8_t err_ddch                 : 1;    // 15, deep discharge - no charge
-        };
-        uint16_t value;
-    } BatteryErrorFlags;
-
-    // Battery status
-    struct BatteryStatus {
-        BatteryStatusFlags status_flags;      // battery status flags
-        BatteryWarningFlags warning_flags;    // battery warning flags
-        BatteryErrorFlags error_flags;        // battery error flags
-        float temp_cell_pack;                 // max temp within cellpack (C)
-        float temp_pcb;                       // max temp on pcb/mosfet (C)
-        float voltage;                        // voltage cellpack (V)
-        float current;                        // battery current (A)
-        uint16_t power;                       // actual power (W)
-        float capacity;                       // learned max capacity (Ah)
-        float capacity_remaining;             // remaining capacity (Ah)
-        uint16_t capacity_pct;                // remaining capacity in percent (%)
-        uint16_t running_time;                // remaining capacity in minutes (min)
-        uint16_t water_detect;                // water detection (ADC value, 0=wet)
-        uint32_t last_update_ms;              // system time that above values were updated
-    } _battery_status;
-    uint32_t _last_send_battery_status_request_ms;  // system time (in milliseconds) that last battery status request was sent
-
-    // error reporting
-    DisplaySystemStateFlags _display_system_state_flags_prev;   // backup of display system state flags
-    uint8_t _display_system_state_master_error_code_prev;       // backup of display system state master_error_code
-    uint32_t _last_error_report_ms;                             // system time that flag changes were last reported (used to prevent spamming user)
-    MotorStatus _motor_status_prev;                             // backup of motor status
-=======
->>>>>>> 2f9ff3ef
     static AP_Torqeedo *_singleton;
     AP_Torqeedo_Backend *_backends[AP_TORQEEDO_MAX_INSTANCES];  // pointers to instantiated backends
 };
